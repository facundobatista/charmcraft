--- conflicted
+++ resolved
@@ -21,13 +21,8 @@
 import os
 import sys
 
-<<<<<<< HEAD
-from charmcraft import logsetup
+from charmcraft import logsetup, __version__
 from charmcraft.commands import version, build
-=======
-from charmcraft import logsetup, __version__
-from charmcraft.commands import version
->>>>>>> 630a7dbc
 from charmcraft.cmdbase import CommandError
 
 logger = logging.getLogger(__name__)
@@ -37,11 +32,7 @@
 # declared in each command because it's much easier to do this separation/grouping in one
 # central place and not distributed in several classes/files.
 COMMAND_GROUPS = [
-<<<<<<< HEAD
     ('basic', "basics", [version.VersionCommand, build.BuildCommand]),
-=======
-    ('basic', "basics", [version.VersionCommand]),
->>>>>>> 630a7dbc
 ]
 
 

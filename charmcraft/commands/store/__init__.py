--- conflicted
+++ resolved
@@ -1358,11 +1358,7 @@
             resource_filepath_is_temp = False
             resource_type = ResourceType.file
             logger.debug(
-<<<<<<< HEAD
-                "Uploading resource directly from file %r", str(resource_filepath)
-=======
                 "Uploading resource directly from file %r.", str(resource_filepath)
->>>>>>> 77657028
             )
         elif parsed_args.image:
             image_digest = parsed_args.image

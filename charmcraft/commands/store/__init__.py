--- conflicted
+++ resolved
@@ -1185,11 +1185,10 @@
     def run(self, parsed_args):
         """Run the command."""
         store = Store(self.config.charmhub)
-<<<<<<< HEAD
 
         if parsed_args.filepath:
             resource_filepath = parsed_args.filepath
-            resource_type = 'file'
+            resource_type = ResourceType.file
             logger.debug("Uploading resource directly from file %s", resource_filepath)
         elif parsed_args.image:
             logger.debug("Uploading resource from image %r at Dockerhub", parsed_args.image)  # FIXME test
@@ -1208,15 +1207,7 @@
             resource_filepath.write_text(json.dumps(resource_metadata))
 
         result = store.upload_resource(
-            parsed_args.charm_name, parsed_args.resource_name,  # FIXME test
-=======
-        resource_filepath = parsed_args.filepath
-        resource_type = ResourceType.file
-        logger.debug("Uploading resource directly from file %s", resource_filepath)
-
-        result = store.upload_resource(
             parsed_args.charm_name, parsed_args.resource_name,
->>>>>>> 38ad8199
             resource_type, resource_filepath)
 
         if result.ok:

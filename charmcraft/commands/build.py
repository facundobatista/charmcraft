# Copyright 2020-2021 Canonical Ltd.
#
# Licensed under the Apache License, Version 2.0 (the "License");
# you may not use this file except in compliance with the License.
# You may obtain a copy of the License at
#
# http://www.apache.org/licenses/LICENSE-2.0
#
# Unless required by applicable law or agreed to in writing, software
# distributed under the License is distributed on an "AS IS" BASIS,
# WITHOUT WARRANTIES OR CONDITIONS OF ANY KIND, either express or implied.
# See the License for the specific language governing permissions and
# limitations under the License.
#
# For further info, check https://github.com/canonical/charmcraft

"""Infrastructure for the 'build' command."""

import errno
import logging
import os
import pathlib
import shutil
import subprocess
import zipfile

import yaml

from charmcraft.cmdbase import BaseCommand, CommandError
from charmcraft.jujuignore import JujuIgnore, default_juju_ignore
from charmcraft.utils import make_executable, create_manifest

logger = logging.getLogger(__name__)

# Some constants that are used through the code.
CHARM_METADATA = "metadata.yaml"
BUILD_DIRNAME = "build"
VENV_DIRNAME = "venv"

# The file name and template for the dispatch script
DISPATCH_FILENAME = "dispatch"
# If Juju doesn't support the dispatch mechanism, it will execute the
# hook, and we'd need sys.argv[0] to be the name of the hook but it's
# geting lost by calling this dispatch, so we fake JUJU_DISPATCH_PATH
# to be the value it would've otherwise been.
DISPATCH_CONTENT = """#!/bin/sh

JUJU_DISPATCH_PATH="${{JUJU_DISPATCH_PATH:-$0}}" PYTHONPATH=lib:venv ./{entrypoint_relative_path}
"""

# The minimum set of hooks to be provided for compatibility with old Juju
MANDATORY_HOOK_NAMES = {"install", "start", "upgrade-charm"}
HOOKS_DIR = "hooks"


def _pip_needs_system():
    """Determine whether pip3 defaults to --user, needing --system to turn it off."""
<<<<<<< HEAD
    try:
        from pip.commands.install import InstallCommand

        return InstallCommand().cmd_opts.get_option("--system") is not None
    except (ImportError, AttributeError, TypeError):
        # probably not the bionic pip version then
        return False
=======
    cmd = [
        "python3",
        "-c",
        (
            "from pip.commands.install import InstallCommand; "
            'assert InstallCommand().cmd_opts.get_option("--system") is not None'
        ),
    ]
    proc = subprocess.run(cmd, stdout=subprocess.DEVNULL, stderr=subprocess.DEVNULL)
    return proc.returncode == 0
>>>>>>> 597326dc


def polite_exec(cmd):
    """Execute a command, only showing output if error."""
    logger.debug("Running external command %s", cmd)
    try:
        proc = subprocess.Popen(
            cmd,
            stdout=subprocess.PIPE,
            stderr=subprocess.STDOUT,
            universal_newlines=True,
        )
    except Exception as err:
        logger.error("Executing %s crashed with %r", cmd, err)
        return 1

    for line in proc.stdout:
        logger.debug(":: %s", line.rstrip())
    retcode = proc.wait()

    if retcode:
        logger.error("Executing %s failed with return code %d", cmd, retcode)
    return retcode


def relativise(src, dst):
    """Build a relative path from src to dst."""
    return pathlib.Path(os.path.relpath(str(dst), str(src.parent)))


class Builder:
    """The package builder."""

    def __init__(self, args, config):
        self.charmdir = args["from"]
        self.entrypoint = args["entrypoint"]
        self.requirement_paths = args["requirement"]

        self.buildpath = self.charmdir / BUILD_DIRNAME
        self.ignore_rules = self._load_juju_ignore()
        self.config = config

    def run(self):
        """Build the charm."""
        logger.debug("Building charm in '%s'", self.buildpath)

        if self.buildpath.exists():
            shutil.rmtree(str(self.buildpath))
        self.buildpath.mkdir()

        create_manifest(self.buildpath, self.config.project.started_at)

        linked_entrypoint = self.handle_generic_paths()
        self.handle_dispatcher(linked_entrypoint)
        self.handle_dependencies()
        zipname = self.handle_package()

        logger.info("Created '%s'.", zipname)
        return zipname

    def _load_juju_ignore(self):
        ignore = JujuIgnore(default_juju_ignore)
        path = self.charmdir / ".jujuignore"
        if path.exists():
            with path.open("r", encoding="utf-8") as ignores:
                ignore.extend_patterns(ignores)
        return ignore

    def create_symlink(self, src_path, dest_path):
        """Create a symlink in dest_path pointing relatively like src_path.

        It also verifies that the linked dir or file is inside the project.
        """
        resolved_path = src_path.resolve()
        if self.charmdir in resolved_path.parents:
            relative_link = relativise(src_path, resolved_path)
            dest_path.symlink_to(relative_link)
        else:
            rel_path = src_path.relative_to(self.charmdir)
            logger.warning(
                "Ignoring symlink because targets outside the project: '%s'", rel_path
            )

    def handle_generic_paths(self):
        """Handle all files and dirs except what's ignored and what will be handled later.

        Works differently for the different file types:
        - regular files: hard links
        - directories: created
        - symlinks: respected if are internal to the project
        - other types (blocks, mount points, etc): ignored
        """
        logger.debug("Linking in generic paths")

        for basedir, dirnames, filenames in os.walk(
            str(self.charmdir), followlinks=False
        ):
            abs_basedir = pathlib.Path(basedir)
            rel_basedir = abs_basedir.relative_to(self.charmdir)

            # process the directories
            ignored = []
            for pos, name in enumerate(dirnames):
                rel_path = rel_basedir / name
                abs_path = abs_basedir / name

                if self.ignore_rules.match(str(rel_path), is_dir=True):
                    logger.debug("Ignoring directory because of rules: '%s'", rel_path)
                    ignored.append(pos)
                elif abs_path.is_symlink():
                    dest_path = self.buildpath / rel_path
                    self.create_symlink(abs_path, dest_path)
                else:
                    dest_path = self.buildpath / rel_path
                    dest_path.mkdir(mode=abs_path.stat().st_mode)

            # in the future don't go inside ignored directories
            for pos in reversed(ignored):
                del dirnames[pos]

            # process the files
            for name in filenames:
                rel_path = rel_basedir / name
                abs_path = abs_basedir / name

                if self.ignore_rules.match(str(rel_path), is_dir=False):
                    logger.debug("Ignoring file because of rules: '%s'", rel_path)
                elif abs_path.is_symlink():
                    dest_path = self.buildpath / rel_path
                    self.create_symlink(abs_path, dest_path)
                elif abs_path.is_file():
                    dest_path = self.buildpath / rel_path
                    try:
                        os.link(str(abs_path), str(dest_path))
                    except PermissionError:
                        # when not allowed to create hard links
                        shutil.copy2(str(abs_path), str(dest_path))
                    except OSError as e:
                        if e.errno != errno.EXDEV:
                            raise
                        shutil.copy2(str(abs_path), str(dest_path))
                else:
                    logger.debug("Ignoring file because of type: '%s'", rel_path)

        # the linked entrypoint is calculated here because it's when it's really in the build dir
        linked_entrypoint = self.buildpath / self.entrypoint.relative_to(self.charmdir)
        return linked_entrypoint

    def handle_dispatcher(self, linked_entrypoint):
        """Handle modern and classic dispatch mechanisms."""
        # dispatch mechanism, create one if wasn't provided by the project
        dispatch_path = self.buildpath / DISPATCH_FILENAME
        if not dispatch_path.exists():
            logger.debug("Creating the dispatch mechanism")
            dispatch_content = DISPATCH_CONTENT.format(
                entrypoint_relative_path=linked_entrypoint.relative_to(self.buildpath)
            )
            with dispatch_path.open("wt", encoding="utf8") as fh:
                fh.write(dispatch_content)
                make_executable(fh)

        # bunch of symlinks, to support old juju: verify that any of the already included hooks
        # in the directory is not linking directly to the entrypoint, and also check all the
        # mandatory ones are present
        dest_hookpath = self.buildpath / HOOKS_DIR
        if not dest_hookpath.exists():
            dest_hookpath.mkdir()

        # get those built hooks that we need to replace because they are pointing to the
        # entrypoint directly and we need to fix the environment in the middle
        current_hooks_to_replace = []
        for node in dest_hookpath.iterdir():
            if node.resolve() == linked_entrypoint:
                current_hooks_to_replace.append(node)
                node.unlink()
                logger.debug(
                    "Replacing existing hook %r as it's a symlink to the entrypoint",
                    node.name,
                )

        # include the mandatory ones and those we need to replace
        hooknames = MANDATORY_HOOK_NAMES | {x.name for x in current_hooks_to_replace}
        for hookname in hooknames:
            logger.debug("Creating the %r hook script pointing to dispatch", hookname)
            dest_hook = dest_hookpath / hookname
            if not dest_hook.exists():
                relative_link = relativise(dest_hook, dispatch_path)
                dest_hook.symlink_to(relative_link)

    def handle_dependencies(self):
        """Handle from-directory and virtualenv dependencies."""
        logger.debug("Installing dependencies")

        # virtualenv with other dependencies (if any)
        if self.requirement_paths:
            retcode = polite_exec(["pip3", "list"])
            if retcode:
                raise CommandError("problems using pip")

            venvpath = self.buildpath / VENV_DIRNAME
            cmd = [
                "pip3",
                "install",  # base command
                "--target={}".format(
                    venvpath
                ),  # put all the resulting files in that specific dir
            ]
            if _pip_needs_system():
                logger.debug("adding --system to work around pip3 defaulting to --user")
                cmd.append("--system")
            for reqspath in self.requirement_paths:
                cmd.append(
                    "--requirement={}".format(reqspath)
                )  # the dependencies file(s)
            retcode = polite_exec(cmd)
            if retcode:
                raise CommandError("problems installing dependencies")

    def handle_package(self):
        """Handle the final package creation."""
        logger.debug("Parsing the project's metadata")
        with (self.charmdir / CHARM_METADATA).open("rt", encoding="utf8") as fh:
            metadata = yaml.safe_load(fh)

        logger.debug("Creating the package itself")
        zipname = metadata["name"] + ".charm"
        zipfh = zipfile.ZipFile(zipname, "w", zipfile.ZIP_DEFLATED)
<<<<<<< HEAD
        buildpath_str = str(self.buildpath)  # os.walk does not support pathlib in 3.5
        for dirpath, dirnames, filenames in os.walk(buildpath_str, followlinks=True):
=======
        for dirpath, dirnames, filenames in os.walk(self.buildpath, followlinks=True):
>>>>>>> 597326dc
            dirpath = pathlib.Path(dirpath)
            for filename in filenames:
                filepath = dirpath / filename
                zipfh.write(str(filepath), str(filepath.relative_to(self.buildpath)))

        zipfh.close()
        return zipname


class Validator:
    """A validator of all received options."""

    _options = [
        "from",  # this needs to be processed first, as it's a base dir to find other files
        "entrypoint",
        "requirement",
    ]

    def __init__(self):
        self.basedir = None  # this will be fulfilled when processing 'from'

    def process(self, parsed_args):
        """Process the received options."""
        result = {}
        for opt in self._options:
            meth = getattr(self, "validate_" + opt)
            result[opt] = meth(getattr(parsed_args, opt, None))
        return result

    def validate_from(self, dirpath):
        """Validate that the charm dir is there and yes, a directory."""
        if dirpath is None:
            dirpath = pathlib.Path.cwd()
        else:
            dirpath = dirpath.expanduser().absolute()

        if not dirpath.exists():
            raise CommandError(
                "Charm directory was not found: {!r}".format(str(dirpath))
            )
        if not dirpath.is_dir():
            raise CommandError(
                "Charm directory is not really a directory: {!r}".format(str(dirpath))
            )

        self.basedir = dirpath
        return dirpath

    def validate_entrypoint(self, filepath):
        """Validate that the entrypoint exists and is executable."""
        if filepath is None:
            filepath = self.basedir / "src" / "charm.py"
        else:
            filepath = filepath.expanduser().absolute()

        if not filepath.exists():
            raise CommandError(
                "Charm entry point was not found: {!r}".format(str(filepath))
            )
        if self.basedir not in filepath.parents:
            raise CommandError(
                "Charm entry point must be inside the project: {!r}".format(
                    str(filepath)
                )
            )
<<<<<<< HEAD
        if not os.access(
            str(filepath), os.X_OK
        ):  # access does not support pathlib in 3.5
=======
        if not os.access(filepath, os.X_OK):
>>>>>>> 597326dc
            raise CommandError(
                "Charm entry point must be executable: {!r}".format(str(filepath))
            )
        return filepath

    def validate_requirement(self, filepaths):
        """Validate that the given requirement(s) (if any) exist.

        If not specified, default to requirements.txt if there.
        """
        if filepaths is None:
            req = self.basedir / "requirements.txt"
<<<<<<< HEAD
            if req.exists() and os.access(
                str(req), os.R_OK
            ):  # access doesn't support pathlib 3.5
=======
            if req.exists() and os.access(req, os.R_OK):
>>>>>>> 597326dc
                return [req]
            return []

        filepaths = [x.expanduser().absolute() for x in filepaths]
        for fpath in filepaths:
            if not fpath.exists():
                raise CommandError(
                    "the requirements file was not found: {!r}".format(str(fpath))
                )
        return filepaths


_overview = """
Build a charm operator package.

You can `juju deploy` the resulting `.charm` file directly, or upload it
to Charmhub with `charmcraft upload`.

You must be inside a charm directory with a valid `metadata.yaml`,
`requirements.txt` including the `ops` package for the Python operator
framework, and an operator entrypoint, usually `src/charm.py`.

See `charmcraft init` to create a template charm directory structure.
"""


class BuildCommand(BaseCommand):
    """Build the charm."""

    name = "build"
    help_msg = "Build the charm"
    overview = _overview
    common = True

    def fill_parser(self, parser):
        """Add own parameters to the general parser."""
        parser.add_argument(
            "-f",
            "--from",
            type=pathlib.Path,
            help="Charm directory with metadata.yaml where the build "
            "takes place; defaults to '.'",
        )
        parser.add_argument(
            "-e",
            "--entrypoint",
            type=pathlib.Path,
            help="The executable which is the operator entry point; "
            "defaults to 'src/charm.py'",
        )
        parser.add_argument(
            "-r",
            "--requirement",
            action="append",
            type=pathlib.Path,
            help="File(s) listing needed PyPI dependencies (can be used multiple "
            "times); defaults to 'requirements.txt'",
        )

    def run(self, parsed_args):
        """Run the command."""
        validator = Validator()
        args = validator.process(parsed_args)
        logger.debug("working arguments: %s", args)
        builder = Builder(args, self.config)
        builder.run()<|MERGE_RESOLUTION|>--- conflicted
+++ resolved
@@ -55,15 +55,6 @@
 
 def _pip_needs_system():
     """Determine whether pip3 defaults to --user, needing --system to turn it off."""
-<<<<<<< HEAD
-    try:
-        from pip.commands.install import InstallCommand
-
-        return InstallCommand().cmd_opts.get_option("--system") is not None
-    except (ImportError, AttributeError, TypeError):
-        # probably not the bionic pip version then
-        return False
-=======
     cmd = [
         "python3",
         "-c",
@@ -74,7 +65,6 @@
     ]
     proc = subprocess.run(cmd, stdout=subprocess.DEVNULL, stderr=subprocess.DEVNULL)
     return proc.returncode == 0
->>>>>>> 597326dc
 
 
 def polite_exec(cmd):
@@ -302,12 +292,7 @@
         logger.debug("Creating the package itself")
         zipname = metadata["name"] + ".charm"
         zipfh = zipfile.ZipFile(zipname, "w", zipfile.ZIP_DEFLATED)
-<<<<<<< HEAD
-        buildpath_str = str(self.buildpath)  # os.walk does not support pathlib in 3.5
-        for dirpath, dirnames, filenames in os.walk(buildpath_str, followlinks=True):
-=======
         for dirpath, dirnames, filenames in os.walk(self.buildpath, followlinks=True):
->>>>>>> 597326dc
             dirpath = pathlib.Path(dirpath)
             for filename in filenames:
                 filepath = dirpath / filename
@@ -373,13 +358,7 @@
                     str(filepath)
                 )
             )
-<<<<<<< HEAD
-        if not os.access(
-            str(filepath), os.X_OK
-        ):  # access does not support pathlib in 3.5
-=======
         if not os.access(filepath, os.X_OK):
->>>>>>> 597326dc
             raise CommandError(
                 "Charm entry point must be executable: {!r}".format(str(filepath))
             )
@@ -392,13 +371,7 @@
         """
         if filepaths is None:
             req = self.basedir / "requirements.txt"
-<<<<<<< HEAD
-            if req.exists() and os.access(
-                str(req), os.R_OK
-            ):  # access doesn't support pathlib 3.5
-=======
             if req.exists() and os.access(req, os.R_OK):
->>>>>>> 597326dc
                 return [req]
             return []
 

# Copyright 2020-2021 Canonical Ltd.
#
# Licensed under the Apache License, Version 2.0 (the "License");
# you may not use this file except in compliance with the License.
# You may obtain a copy of the License at
#
# http://www.apache.org/licenses/LICENSE-2.0
#
# Unless required by applicable law or agreed to in writing, software
# distributed under the License is distributed on an "AS IS" BASIS,
# WITHOUT WARRANTIES OR CONDITIONS OF ANY KIND, either express or implied.
# See the License for the specific language governing permissions and
# limitations under the License.
#
# For further info, check https://github.com/canonical/charmcraft

"""Collection of utilities for charmcraft."""

import logging
import os
import pathlib
from stat import S_IXUSR, S_IXGRP, S_IXOTH, S_IRUSR, S_IRGRP, S_IROTH

import yaml
from jinja2 import Environment, PackageLoader, StrictUndefined

from charmcraft.cmdbase import CommandError

logger = logging.getLogger('charmcraft.commands')


# handy masks for execution and reading for everybody
S_IXALL = S_IXUSR | S_IXGRP | S_IXOTH
S_IRALL = S_IRUSR | S_IRGRP | S_IROTH


def make_executable(fh):
    """Make open file fh executable."""
    fileno = fh.fileno()
    mode = os.fstat(fileno).st_mode
    mode_r = mode & S_IRALL
    mode_x = mode_r >> 2
    mode = mode | mode_x
    os.fchmod(fileno, mode)


def load_yaml(fpath):
    """Return the content of a YAML file."""
    if not fpath.is_file():
        logger.debug("Couldn't find config file %s", fpath)
        return
    try:
        with fpath.open('rb') as fh:
            content = yaml.safe_load(fh)
    except (yaml.error.YAMLError, OSError) as err:
        logger.error("Failed to read/parse config file %s: %r", fpath, err)
        return
    return content


def get_templates_environment(templates_dir):
    """Create and return a Jinja environment to deal with the templates."""
    env = Environment(
        loader=PackageLoader('charmcraft', 'templates/{}'.format(templates_dir)),
        autoescape=False,            # no need to escape things here :-)
        keep_trailing_newline=True,  # they're not text files if they don't end in newline!
        optimized=False,             # optimization doesn't make sense for one-offs
        undefined=StrictUndefined)   # fail on undefined
    return env


class SingleOptionEnsurer:
    """Argparse helper to ensure that the option is specified only once, converting it properly.

    Receives a callable to convert the string from command line to the desired object.

    Example of use:

        parser.add_argument('-n', '--number',  type=SingleOptionEnsurer(int), required=True)

    No lower limit is checked, that is verified with required=True in the argparse definition.
    """

    def __init__(self, converter):
        self.converter = converter
        self.count = 0

    def __call__(self, value):
        """Run by argparse to validate and convert the given argument."""
        self.count += 1
        if self.count > 1:
            raise ValueError("the option can be specified only once")
        return self.converter(value)


def useful_filepath(filepath):
<<<<<<< HEAD
    """Convert the string to Path and verify that is a useful file path.

    It checks that the file exists and it's readable, and that it's actually a
    file. Also the `~` is expanded to the user's home.
    """
    filepath = pathlib.Path(filepath).expanduser()
    if not os.access(str(filepath), os.R_OK):  # access doesn't support pathlib in 3.5
        raise ValueError("Cannot access {!r}.".format(str(filepath)))
    if not filepath.is_file():
        raise ValueError("{!r} is not a file.".format(str(filepath)))
=======
    """Return a valid Path with user name expansion for filepath.

    CommandError is raised if filepath is not a valid file or is not readable.
    """
    filepath = pathlib.Path(filepath).expanduser()
    if not os.access(str(filepath), os.R_OK):  # access doesn't support pathlib in 3.5
        raise CommandError("Cannot access {!r}.".format(str(filepath)))
    if not filepath.is_file():
        raise CommandError("{!r} is not a file.".format(str(filepath)))
>>>>>>> 808b4c18
    return filepath<|MERGE_RESOLUTION|>--- conflicted
+++ resolved
@@ -94,18 +94,6 @@
 
 
 def useful_filepath(filepath):
-<<<<<<< HEAD
-    """Convert the string to Path and verify that is a useful file path.
-
-    It checks that the file exists and it's readable, and that it's actually a
-    file. Also the `~` is expanded to the user's home.
-    """
-    filepath = pathlib.Path(filepath).expanduser()
-    if not os.access(str(filepath), os.R_OK):  # access doesn't support pathlib in 3.5
-        raise ValueError("Cannot access {!r}.".format(str(filepath)))
-    if not filepath.is_file():
-        raise ValueError("{!r} is not a file.".format(str(filepath)))
-=======
     """Return a valid Path with user name expansion for filepath.
 
     CommandError is raised if filepath is not a valid file or is not readable.
@@ -115,5 +103,4 @@
         raise CommandError("Cannot access {!r}.".format(str(filepath)))
     if not filepath.is_file():
         raise CommandError("{!r} is not a file.".format(str(filepath)))
->>>>>>> 808b4c18
     return filepath
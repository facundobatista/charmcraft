# Copyright 2020-2021 Canonical Ltd.
#
# Licensed under the Apache License, Version 2.0 (the "License");
# you may not use this file except in compliance with the License.
# You may obtain a copy of the License at
#
# http://www.apache.org/licenses/LICENSE-2.0
#
# Unless required by applicable law or agreed to in writing, software
# distributed under the License is distributed on an "AS IS" BASIS,
# WITHOUT WARRANTIES OR CONDITIONS OF ANY KIND, either express or implied.
# See the License for the specific language governing permissions and
# limitations under the License.

"""Manage the charmcraft tool versioning."""

import subprocess
from pathlib import Path

__all__ = ("version",)

<<<<<<< HEAD
_FALLBACK = "0.9.0"  # this gets bumped after release
=======
_FALLBACK = "0.10.0"  # this gets bumped after release
>>>>>>> 597326dc


def _get_version():
    """Build a version string from git cvs."""
    version = _FALLBACK + ".dev0+unknown"

    p = Path(__file__).parent
    if (p.parent / ".git").exists():
        try:
            proc = subprocess.run(
                ["git", "describe", "--tags", "--dirty"],
                stdout=subprocess.PIPE,
                stderr=subprocess.DEVNULL,
                cwd=p,
                check=True,
            )
        except Exception:
            pass
        else:
            version = proc.stdout.strip().decode("utf8")
            if "-" in version:
                # version will look like <tag>-<#commits>-g<hex>[-dirty]
                # in terms of PEP 440, the tag we'll make sure is a 'public version identifier';
                # everything after the first - needs to be a 'local version'
                public, local = version.split("-", 1)
                version = public + "+" + local.replace("-", ".")
                # version now <tag>+<#commits>.g<hex>[.dirty]
                # which is PEP440-compliant (as long as <tag> is :-)
    return version


version = _get_version()<|MERGE_RESOLUTION|>--- conflicted
+++ resolved
@@ -19,11 +19,7 @@
 
 __all__ = ("version",)
 
-<<<<<<< HEAD
-_FALLBACK = "0.9.0"  # this gets bumped after release
-=======
 _FALLBACK = "0.10.0"  # this gets bumped after release
->>>>>>> 597326dc
 
 
 def _get_version():

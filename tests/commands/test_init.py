--- conflicted
+++ resolved
@@ -115,47 +115,8 @@
         for path in env_paths:
             bin_path = path[: path.index("env/lib/python")] + "env/bin"
             env["PATH"] = bin_path + ":" + env["PATH"]
-<<<<<<< HEAD
 
     cmd = InitCommand("group", config)
     cmd.run(Namespace(name="my-charm", author="だれだれ", series="k8s", force=False))
 
-    subprocess.run(["./run_tests"], cwd=str(tmp_path), check=True, env=env)
-
-
-def test_series_defaults(tmp_path, config):
-    """Check that series defaults to kubernetes including a TODO message."""
-    cmd = InitCommand("group", config)
-    # series default comes from the parsing itself
-    cmd.run(Namespace(name="my-charm", author="fred", series=None, force=False))
-
-    # verify the value is correct at a YAML level
-    metadata_filepath = tmp_path / "metadata.yaml"
-    metadata = yaml.safe_load(metadata_filepath.read_text())
-    assert metadata.get("series") == ["kubernetes"]
-
-    # verify a TODO is added at a text level
-    for line in metadata_filepath.open("rt"):
-        if line.startswith("series"):
-            assert "# TEMPLATE-TODO" in line
-            break
-    else:
-        pytest.fail("ERROR, 'series' line not found")  # just in case
-
-
-def test_manual_overrides_defaults(tmp_path, config):
-    cmd = InitCommand("group", config)
-    cmd.run(
-        Namespace(name="my-charm", author="fred", series="xenial,precise", force=False)
-    )
-
-    with (tmp_path / "metadata.yaml").open("rt", encoding="utf8") as f:
-        metadata = yaml.safe_load(f)
-    assert metadata.get("series") == ["xenial", "precise"]
-=======
-
-    cmd = InitCommand("group", config)
-    cmd.run(Namespace(name="my-charm", author="だれだれ", series="k8s", force=False))
-
-    subprocess.run(["./run_tests"], cwd=str(tmp_path), check=True, env=env)
->>>>>>> 597326dc
+    subprocess.run(["./run_tests"], cwd=str(tmp_path), check=True, env=env)
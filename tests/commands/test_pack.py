--- conflicted
+++ resolved
@@ -57,9 +57,6 @@
 # -- tests for the project type decissor
 
 
-<<<<<<< HEAD
-def test_simple_succesful_build(tmp_path, caplog, bundle_yaml, config):
-=======
 def test_resolve_charm_type(config):
     """The config indicates the project is a charm."""
     config.set(type="charm")
@@ -123,7 +120,6 @@
 
 
 def test_bundle_simple_succesful_build(tmp_path, caplog, bundle_yaml, config):
->>>>>>> 597326dc
     """A simple happy story."""
     caplog.set_level(logging.INFO, logger="charmcraft.commands")
 
@@ -137,11 +133,7 @@
 
     # check
     zipname = tmp_path / "testbundle.zip"
-<<<<<<< HEAD
-    zf = zipfile.ZipFile(str(zipname))  # str() for Py3.5 support
-=======
     zf = zipfile.ZipFile(zipname)
->>>>>>> 597326dc
     assert "charmcraft.yaml" not in [x.filename for x in zf.infolist()]
     assert zf.read("bundle.yaml") == content.encode("ascii")
     assert zf.read("README.md") == b"test readme"
@@ -193,22 +185,6 @@
             tmp_path / "bundle.yaml"
         )
     )
-<<<<<<< HEAD
-
-
-def test_bad_type_in_charmcraft(bundle_yaml, config):
-    """The charmcraft.yaml file must have a proper type field."""
-    bundle_yaml(name="testbundle")
-    config.set(type="charm")
-
-    # build!
-    with pytest.raises(CommandError) as cm:
-        PackCommand("group", config).run(noargs)
-    assert str(cm.value) == (
-        "Bad config: 'type' field in charmcraft.yaml must be 'bundle' for this command."
-    )
-=======
->>>>>>> 597326dc
 
 
 # -- tests for get paths helper
@@ -385,11 +361,7 @@
     zip_filepath = tmp_path / "testresult.zip"
     build_zip(zip_filepath, tmp_path, [testfile1, testfile2])
 
-<<<<<<< HEAD
-    zf = zipfile.ZipFile(str(zip_filepath))  # str() for Py3.5 support
-=======
     zf = zipfile.ZipFile(zip_filepath)
->>>>>>> 597326dc
     assert sorted(x.filename for x in zf.infolist()) == ["bar/baz.txt", "foo.txt"]
     assert zf.read("foo.txt") == b"123\x00456"
     assert zf.read("bar/baz.txt") == b"mo\xc3\xb1o"
@@ -405,11 +377,7 @@
     zip_filepath = tmp_path / "testresult.zip"
     build_zip(zip_filepath, tmp_path, [testfile1, testfile2])
 
-<<<<<<< HEAD
-    zf = zipfile.ZipFile(str(zip_filepath))  # str() for Py3.5 support
-=======
     zf = zipfile.ZipFile(zip_filepath)
->>>>>>> 597326dc
     assert sorted(x.filename for x in zf.infolist()) == ["link.txt", "real.txt"]
     assert zf.read("real.txt") == b"123\x00456"
     assert zf.read("link.txt") == b"123\x00456"
@@ -430,11 +398,6 @@
     zip_filepath = tmp_path / "testresult.zip"
     build_zip(zip_filepath, build_dir, [testfile2])
 
-<<<<<<< HEAD
-    zf = zipfile.ZipFile(str(zip_filepath))  # str() for Py3.5 support
-    assert sorted(x.filename for x in zf.infolist()) == ["link.txt"]
-    assert zf.read("link.txt") == b"123\x00456"
-=======
     zf = zipfile.ZipFile(zip_filepath)
     assert sorted(x.filename for x in zf.infolist()) == ["link.txt"]
     assert zf.read("link.txt") == b"123\x00456"
@@ -496,5 +459,4 @@
             builder_class_mock.return_value = builder_instance_mock = MagicMock()
             PackCommand("group", config).run(noargs)
     builder_class_mock.assert_called_with("processed args", config)
-    builder_instance_mock.run.assert_called_with()
->>>>>>> 597326dc
+    builder_instance_mock.run.assert_called_with()
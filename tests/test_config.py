# Copyright 2020-2021 Canonical Ltd.
#
# Licensed under the Apache License, Version 2.0 (the "License");
# you may not use this file except in compliance with the License.
# You may obtain a copy of the License at
#
# http://www.apache.org/licenses/LICENSE-2.0
#
# Unless required by applicable law or agreed to in writing, software
# distributed under the License is distributed on an "AS IS" BASIS,
# WITHOUT WARRANTIES OR CONDITIONS OF ANY KIND, either express or implied.
# See the License for the specific language governing permissions and
# limitations under the License.
#
# For further info, check https://github.com/canonical/charmcraft

import datetime
import os
from textwrap import dedent
from unittest.mock import patch

import pytest

from charmcraft.cmdbase import CommandError
from charmcraft.config import (
    Base,
    BasesConfiguration,
    CharmhubConfig,
    Part,
    load,
)
from charmcraft.utils import get_host_architecture


@pytest.fixture
def create_config(tmp_path):
    """Helper to create the config."""

    def create_config(text):
        test_file = tmp_path / "charmcraft.yaml"
        test_file.write_text(text)
        return tmp_path

    return create_config


# -- tests for the config loading


def test_load_current_directory(create_config, monkeypatch):
    """Init the config using charmcraft.yaml in current directory."""
    tmp_path = create_config(
        """
        type: charm
    """
    )
    monkeypatch.chdir(tmp_path)
<<<<<<< HEAD
    with patch("datetime.datetime") as mock:
        mock.utcnow.return_value = "test_timestamp"
=======
    fake_utcnow = datetime.datetime(1970, 1, 1, 0, 0, 2, tzinfo=datetime.timezone.utc)
    with patch("datetime.datetime") as mock:
        mock.utcnow.return_value = fake_utcnow
>>>>>>> 597326dc
        config = load(None)
    assert config.type == "charm"
    assert config.project.dirpath == tmp_path
    assert config.project.config_provided
<<<<<<< HEAD
    assert config.project.started_at == "test_timestamp"
=======
    assert config.project.started_at == fake_utcnow
>>>>>>> 597326dc


def test_load_specific_directory_ok(create_config):
    """Init the config using charmcraft.yaml in a specific directory."""
    tmp_path = create_config(
        """
        type: charm
    """
    )
    config = load(tmp_path)
    assert config.type == "charm"
    assert config.project.dirpath == tmp_path


def test_load_optional_charmcraft_missing(tmp_path):
    """Specify a directory where the file is missing."""
    config = load(tmp_path)
    assert config.type is None
    assert config.project.dirpath == tmp_path
    assert not config.project.config_provided


def test_load_specific_directory_resolved(create_config, monkeypatch):
    """Ensure that the given directory is resolved to always show the whole path."""
    tmp_path = create_config(
        """
        type: charm
    """
    )
    # change to some dir, and reference the config dir relatively
    subdir = tmp_path / "subdir"
    subdir.mkdir()
    monkeypatch.chdir(subdir)
    config = load("../")

    assert config.type == "charm"
    assert config.project.dirpath == tmp_path


def test_load_specific_directory_expanded(create_config, monkeypatch):
    """Ensure that the given directory is user-expanded."""
    tmp_path = create_config(
        """
        type: charm
    """
    )
    # fake HOME so the '~' indication is verified to work
    monkeypatch.setitem(os.environ, "HOME", str(tmp_path))
    config = load("~")

    assert config.type == "charm"
    assert config.project.dirpath == tmp_path


# -- tests for schema restrictions


@pytest.fixture
def check_schema_error(tmp_path):
    """Helper to check the schema error."""

<<<<<<< HEAD
    def check_schema_error(*expected_msgs):
=======
    def check_schema_error(expected_msg):
>>>>>>> 597326dc
        """The real checker.

        Note this compares for multiple messages, as for Python 3.5 we don't have control on
        which of the verifications it will fail. After 3.5 is dropped this could be changed
        to receive only one message and compare with equality below, not inclusion.
        """
        with pytest.raises(CommandError) as cm:
            load(tmp_path)
<<<<<<< HEAD
        assert str(cm.value) in expected_msgs
=======
        assert str(cm.value) == expected_msg
>>>>>>> 597326dc

    return check_schema_error


def test_schema_top_level_no_extra_properties(create_config, check_schema_error):
    """Schema validation, can not add undefined properties at the top level."""
    create_config(
        """
        type: bundle
        whatever: new-stuff
    """
    )
    check_schema_error(
<<<<<<< HEAD
        "Additional properties are not allowed ('whatever' was unexpected)"
=======
        dedent(
            """\
            Bad charmcraft.yaml content:
            - extra field 'whatever' not permitted in top-level configuration"""
        )
>>>>>>> 597326dc
    )


def test_schema_type_missing(create_config, check_schema_error):
    """Schema validation, type is mandatory."""
    create_config(
        """
        charmhub:
<<<<<<< HEAD
            api_url: 33
    """
    )
    check_schema_error("Bad charmcraft.yaml content; missing fields: type.")
=======
            api_url: https://www.canonical.com
    """
    )
    check_schema_error(
        dedent(
            """\
            Bad charmcraft.yaml content:
            - must be either 'charm' or 'bundle' in field 'type'"""
        )
    )
>>>>>>> 597326dc


def test_schema_type_bad_type(create_config, check_schema_error):
    """Schema validation, type is a string."""
    create_config(
        """
        type: 33
    """
    )
<<<<<<< HEAD
    if is_py35:
        check_schema_error(
            "Bad charmcraft.yaml content; the 'type' field must be a string: got 'int'.",
            "Bad charmcraft.yaml content; the 'type' field must be one of: 'charm', 'bundle'.",
        )
    else:
        check_schema_error(
            "Bad charmcraft.yaml content; the 'type' field must be a string: got 'int'."
        )
=======
    check_schema_error(
        dedent(
            """\
            Bad charmcraft.yaml content:
            - must be either 'charm' or 'bundle' in field 'type'"""
        )
    )
>>>>>>> 597326dc


def test_schema_type_limited_values(create_config, check_schema_error):
    """Schema validation, type must be a subset of values."""
    create_config(
        """
        type: whatever
    """
    )
    check_schema_error(
<<<<<<< HEAD
        "Bad charmcraft.yaml content; the 'type' field must be one of: 'charm', 'bundle'."
=======
        dedent(
            """\
            Bad charmcraft.yaml content:
            - must be either 'charm' or 'bundle' in field 'type'"""
        )
>>>>>>> 597326dc
    )


def test_schema_charmhub_api_url_bad_type(create_config, check_schema_error):
    """Schema validation, charmhub.api_url must be a string."""
    create_config(
        """
        type: charm  # mandatory
        charmhub:
            api_url: 33
    """
    )
<<<<<<< HEAD
    if is_py35:
        check_schema_error(
            (
                "Bad charmcraft.yaml content; the 'charmhub.api_url' field must be a string: "
                "got 'int'."
            ),
            (
                "Bad charmcraft.yaml content; the 'charmhub.api_url' field must be a full "
                "URL (e.g. 'https://some.server.com'): got 33."
            ),
        )
    else:
        check_schema_error(
            "Bad charmcraft.yaml content; the 'charmhub.api_url' field must be a string: "
            "got 'int'."
        )
=======
    check_schema_error(
        dedent(
            """\
            Bad charmcraft.yaml content:
            - invalid or missing URL scheme in field 'charmhub.api_url'"""
        )
    )
>>>>>>> 597326dc


def test_schema_charmhub_api_url_bad_format(create_config, check_schema_error):
    """Schema validation, charmhub.api_url must be a full URL."""
    create_config(
        """
        type: charm  # mandatory
        charmhub:
            api_url: stuff.com
    """
    )
    check_schema_error(
<<<<<<< HEAD
        "Bad charmcraft.yaml content; the 'charmhub.api_url' field must be a full URL (e.g. "
        "'https://some.server.com'): got 'stuff.com'."
=======
        dedent(
            """\
            Bad charmcraft.yaml content:
            - invalid or missing URL scheme in field 'charmhub.api_url'"""
        )
>>>>>>> 597326dc
    )


def test_schema_charmhub_storage_url_bad_type(create_config, check_schema_error):
    """Schema validation, charmhub.storage_url must be a string."""
    create_config(
        """
        type: charm  # mandatory
        charmhub:
            storage_url: 33
    """
    )
<<<<<<< HEAD
    if is_py35:
        check_schema_error(
            (
                "Bad charmcraft.yaml content; the 'charmhub.storage_url' field must be a string: "
                "got 'int'."
            ),
            (
                "Bad charmcraft.yaml content; the 'charmhub.storage_url' field must be a full "
                "URL (e.g. 'https://some.server.com'): got 33."
            ),
        )
    else:
        check_schema_error(
            "Bad charmcraft.yaml content; the 'charmhub.storage_url' field must be a string: "
            "got 'int'."
        )
=======
    check_schema_error(
        dedent(
            """\
            Bad charmcraft.yaml content:
            - invalid or missing URL scheme in field 'charmhub.storage_url'"""
        )
    )
>>>>>>> 597326dc


def test_schema_charmhub_storage_url_bad_format(create_config, check_schema_error):
    """Schema validation, charmhub.storage_url must be a full URL."""
    create_config(
        """
        type: charm  # mandatory
        charmhub:
            storage_url: stuff.com
    """
    )
    check_schema_error(
<<<<<<< HEAD
        "Bad charmcraft.yaml content; the 'charmhub.storage_url' field must be a full URL (e.g. "
        "'https://some.server.com'): got 'stuff.com'."
=======
        dedent(
            """\
            Bad charmcraft.yaml content:
            - invalid or missing URL scheme in field 'charmhub.storage_url'"""
        )
>>>>>>> 597326dc
    )


def test_schema_charmhub_no_extra_properties(create_config, check_schema_error):
    """Schema validation, can not add undefined properties in charmhub key."""
    create_config(
        """
        type: bundle
        charmhub:
            storage_url: https://some.server.com
            crazy: false
    """
    )
<<<<<<< HEAD
    check_schema_error("Additional properties are not allowed ('crazy' was unexpected)")
=======
    check_schema_error(
        dedent(
            """\
            Bad charmcraft.yaml content:
            - extra field 'crazy' not permitted in 'charmhub' configuration"""
        )
    )
>>>>>>> 597326dc


def test_schema_basicprime_bad_init_structure(create_config, check_schema_error):
    """Schema validation, basic prime with bad parts."""
    create_config(
        """
        type: charm  # mandatory
        parts: ['foo', 'bar']
    """
    )
    check_schema_error(
<<<<<<< HEAD
        "Bad charmcraft.yaml content; the 'parts' field must be a dict: got 'list'."
=======
        dedent(
            """\
            Bad charmcraft.yaml content:
            - value is not a valid dict in field 'parts'"""
        )
>>>>>>> 597326dc
    )


def test_schema_basicprime_bad_bundle_structure(create_config, check_schema_error):
    """Instantiate charmhub using a bad structure."""
    """Schema validation, basic prime with bad bundle."""
    create_config(
        """
        type: charm  # mandatory
        parts:
            bundle: ['foo', 'bar']
    """
    )
    check_schema_error(
<<<<<<< HEAD
        "Bad charmcraft.yaml content; the 'parts.bundle' field must be a dict: got 'list'."
=======
        dedent(
            """\
            Bad charmcraft.yaml content:
            - value is not a valid dict in field 'parts.bundle'"""
        )
>>>>>>> 597326dc
    )


def test_schema_basicprime_bad_prime_structure(create_config, check_schema_error):
    """Schema validation, basic prime with bad prime."""
    create_config(
        """
        type: charm  # mandatory
        parts:
            bundle:
                prime: foo
    """
    )
    check_schema_error(
<<<<<<< HEAD
        "Bad charmcraft.yaml content; the 'parts.bundle.prime' field must be a list: got 'str'."
=======
        dedent(
            """\
            Bad charmcraft.yaml content:
            - value is not a valid list in field 'parts.bundle.prime'"""
        )
>>>>>>> 597326dc
    )


def test_schema_basicprime_bad_prime_type_int(create_config, check_schema_error):
    """Schema validation, basic prime with a prime holding not strings."""
    create_config(
        """
        type: charm  # mandatory
        parts:
            bundle:
                prime: [33, 'foo']
    """
    )
<<<<<<< HEAD
    if is_py35:
        check_schema_error(
            (
                "Bad charmcraft.yaml content; the item 0 in 'parts.bundle.prime' field must be "
                "a string: got 'int'."
            ),
            (
                "Bad charmcraft.yaml content; the item 0 in 'parts.bundle.prime' field must be "
                "a valid relative URL: got 33."
            ),
        )
    else:
        check_schema_error(
            "Bad charmcraft.yaml content; the item 0 in 'parts.bundle.prime' field must be "
            "a string: got 'int'."
        )
=======
    check_schema_error(
        dedent(
            """\
            Bad charmcraft.yaml content:
            - string type expected in field 'parts.bundle.prime[0]'"""
        )
    )


def test_schema_basicprime_bad_prime_type_empty(create_config, check_schema_error):
    """Schema validation, basic prime with a prime holding not strings."""
    create_config(
        """
        type: charm  # mandatory
        parts:
            bundle:
                prime: ['', 'foo']
    """
    )
    check_schema_error(
        (
            "Bad charmcraft.yaml content:\n"
            "- '' must be a valid relative path (cannot be empty)"
            " in field 'parts.bundle.prime[0]'"
        )
    )
>>>>>>> 597326dc


def test_schema_basicprime_bad_content_format(create_config, check_schema_error):
    """Schema validation, basic prime with a prime holding not strings."""
    create_config(
        """
        type: charm  # mandatory
        parts:
            bundle:
                prime: ['/bar/foo', 'foo']
    """
    )
    check_schema_error(
<<<<<<< HEAD
        "Bad charmcraft.yaml content; the item 0 in 'parts.bundle.prime' field must be "
        "a valid relative URL: got '/bar/foo'."
=======
        (
            "Bad charmcraft.yaml content:\n"
            "- '/bar/foo' must be a valid relative path (cannot start with '/')"
            " in field 'parts.bundle.prime[0]'"
            ""
        )
>>>>>>> 597326dc
    )


def test_schema_unsupported_part(create_config, check_schema_error):
    """Instantiate charmhub using a bad structure."""
    """Schema validation, basic prime with bad bundle."""
    create_config(
        """
        type: charm  # mandatory
        parts:
            not-bundle: 1
    """
    )
    check_schema_error(
        dedent(
            """\
            Bad charmcraft.yaml content:
            - extra field 'not-bundle' not permitted in 'parts' configuration"""
        )
    )

<<<<<<< HEAD

def test_url_ok():
    """URL format is ok."""
    assert check_url("https://some.server.com")
=======
>>>>>>> 597326dc

# -- tests for Charmhub config

<<<<<<< HEAD
def test_url_no_scheme():
    """URL format is wrong, missing scheme."""
    with pytest.raises(ValueError) as cm:
        check_url("some.server.com")
    assert str(cm.value) == "must be a full URL (e.g. 'https://some.server.com')"
=======
>>>>>>> 597326dc

def test_charmhub_frozen():
    """Cannot change values from the charmhub config."""
    config = CharmhubConfig()
    with pytest.raises(TypeError):
        config.api_url = "broken"

<<<<<<< HEAD
def test_url_no_netloc():
    """URL format is wrong, missing network location."""
    with pytest.raises(ValueError) as cm:
        check_url("https://")
    assert str(cm.value) == "must be a full URL (e.g. 'https://some.server.com')"
=======
>>>>>>> 597326dc

# -- tests for BasicPrime config

<<<<<<< HEAD
def test_relativepaths_ok():
    """Indicated paths must be relative."""
    assert check_relative_paths("foo/bar")
=======
>>>>>>> 597326dc

def test_basicprime_frozen():
    """Cannot change values from the charmhub config."""
    config = Part(prime=["foo", "bar"])
    with pytest.raises(TypeError):
        config[0] = "broken"

<<<<<<< HEAD
def test_relativepaths_absolute():
    """Indicated paths must be relative."""
    with pytest.raises(ValueError) as cm:
        check_relative_paths("/foo/bar")
    assert str(cm.value) == "must be a valid relative URL"
=======
>>>>>>> 597326dc

def test_basicprime_ok():
    """A simple building ok."""
    config = Part(prime=["foo", "bar"])
    with pytest.raises(TypeError):
        config.prime = "broken"
    assert config.prime == ["foo", "bar"]

<<<<<<< HEAD
def test_relativepaths_empty():
    """Indicated paths must be relative."""
    with pytest.raises(ValueError) as cm:
        check_relative_paths("")
    assert str(cm.value) == "must be a valid relative URL"
=======
>>>>>>> 597326dc

def test_basicprime_empty():
    """Building with an empty list."""
    config = Part(prime=[])
    assert config.prime == []


# -- tests for bases


<<<<<<< HEAD

def test_charmhub_frozen():
    """Cannot change values from the charmhub config."""
    config = CharmhubConfig()
    with pytest.raises(attr.exceptions.FrozenInstanceError):
        config.api_url = "broken"
=======
def test_no_bases_ok(create_config):
    tmp_path = create_config(
        """
        type: charm
    """
    )
    config = load(tmp_path)
    assert config.bases is None
>>>>>>> 597326dc


def test_bases_minimal_long_form(create_config):
    tmp_path = create_config(
        """
        type: charm
        bases:
          - build-on:
              - name: test-build-name
                channel: test-build-channel
            run-on:
              - name: test-run-name
                channel: test-run-channel
    """
    )

<<<<<<< HEAD

def test_basicprime_frozen():
    """Cannot change values from the charmhub config."""
    config = BasicPrime.from_dict(
        {
            "bundle": {
                "prime": ["foo", "bar"],
            }
        }
    )
    with pytest.raises(TypeError):
        config[0] = "broken"


def test_basicprime_ok():
    """A simple building ok."""
    config = BasicPrime.from_dict(
        {
            "bundle": {
                "prime": ["foo", "bar"],
            }
        }
    )
    assert config == ("foo", "bar")
=======
    config = load(tmp_path)
    assert config.bases == [
        BasesConfiguration(
            **{
                "build-on": [
                    Base(
                        name="test-build-name",
                        channel="test-build-channel",
                        architectures=[get_host_architecture()],
                    ),
                ],
                "run-on": [
                    Base(
                        name="test-run-name",
                        channel="test-run-channel",
                        architectures=[get_host_architecture()],
                    ),
                ],
            }
        )
    ]


def test_bases_extra_field_error(create_config, check_schema_error):
    create_config(
        """
        type: charm
        bases:
          - build-on:
              - name: test-name
                channel: test-build-channel
                extra-extra: read all about it
            run-on:
              - name: test-name
                channel: test-run-channel
    """
    )
>>>>>>> 597326dc

    check_schema_error(
        dedent(
            """\
            Bad charmcraft.yaml content:
            - extra field 'extra-extra' not permitted in 'bases[0].build-on[0]' configuration"""
        )
    )

<<<<<<< HEAD
def test_basicprime_empty():
    """Building with an empty list."""
    config = BasicPrime.from_dict(
        {
            "bundle": {
                "prime": [],
            }
        }
    )
    assert config == ()
=======

def test_bases_underscores_error(create_config, check_schema_error):
    create_config(
        """
        type: charm
        bases:
          - build_on:
              - name: test-name
                channel: test-build-channel
            run_on:
              - name: test-name
                channel: test-run-channel
    """
    )

    check_schema_error(
        dedent(
            """\
            Bad charmcraft.yaml content:
            - field 'build-on' required in 'bases[0]' configuration
            - field 'run-on' required in 'bases[0]' configuration
            - extra field 'build_on' not permitted in 'bases[0]' configuration
            - extra field 'run_on' not permitted in 'bases[0]' configuration"""
        )
    )


def test_channel_is_yaml_number(create_config, check_schema_error):
    create_config(
        """
        type: charm
        bases:
          - build-on:
              - name: test-build-name
                channel: 20.10
            run-on:
              - name: test-run-name
                channel: test-run-channel
    """
    )

    check_schema_error(
        dedent(
            """\
            Bad charmcraft.yaml content:
            - string type expected in field 'bases[0].build-on[0].channel'"""
        )
    )


def test_minimal_long_form_bases(create_config):
    tmp_path = create_config(
        """
        type: charm
        bases:
          - build-on:
              - name: test-build-name
                channel: test-build-channel
            run-on:
              - name: test-run-name
                channel: test-run-channel
    """
    )

    config = load(tmp_path)
    assert config.bases == [
        BasesConfiguration(
            **{
                "build-on": [
                    Base(
                        name="test-build-name",
                        channel="test-build-channel",
                        architectures=[get_host_architecture()],
                    ),
                ],
                "run-on": [
                    Base(
                        name="test-run-name",
                        channel="test-run-channel",
                        architectures=[get_host_architecture()],
                    ),
                ],
            }
        )
    ]


def test_complex_long_form_bases(create_config):
    tmp_path = create_config(
        """
        type: charm
        bases:
          - build-on:
              - name: test-build-name-1
                channel: test-build-channel-1
              - name: test-build-name-2
                channel: test-build-channel-2
              - name: test-build-name-3
                channel: test-build-channel-3
                architectures: [riscVI]
            run-on:
              - name: test-run-name-1
                channel: test-run-channel-1
                architectures: [amd64]
              - name: test-run-name-2
                channel: test-run-channel-2
                architectures: [amd64, arm64]
              - name: test-run-name-3
                channel: test-run-channel-3
                architectures: [amd64, arm64, riscVI]
    """
    )

    config = load(tmp_path)
    assert config.bases == [
        BasesConfiguration(
            **{
                "build-on": [
                    Base(
                        name="test-build-name-1",
                        channel="test-build-channel-1",
                        architectures=[get_host_architecture()],
                    ),
                    Base(
                        name="test-build-name-2",
                        channel="test-build-channel-2",
                        architectures=[get_host_architecture()],
                    ),
                    Base(
                        name="test-build-name-3",
                        channel="test-build-channel-3",
                        architectures=["riscVI"],
                    ),
                ],
                "run-on": [
                    Base(
                        name="test-run-name-1",
                        channel="test-run-channel-1",
                        architectures=["amd64"],
                    ),
                    Base(
                        name="test-run-name-2",
                        channel="test-run-channel-2",
                        architectures=["amd64", "arm64"],
                    ),
                    Base(
                        name="test-run-name-3",
                        channel="test-run-channel-3",
                        architectures=["amd64", "arm64", "riscVI"],
                    ),
                ],
            }
        )
    ]


def test_multiple_long_form_bases(create_config):
    tmp_path = create_config(
        """
        type: charm
        bases:
          - build-on:
              - name: test-build-name-1
                channel: test-build-channel-1
            run-on:
              - name: test-run-name-1
                channel: test-run-channel-1
                architectures: [amd64, arm64]
          - build-on:
              - name: test-build-name-2
                channel: test-build-channel-2
            run-on:
              - name: test-run-name-2
                channel: test-run-channel-2
                architectures: [amd64, arm64]
    """
    )

    config = load(tmp_path)
    assert config.bases == [
        BasesConfiguration(
            **{
                "build-on": [
                    Base(
                        name="test-build-name-1",
                        channel="test-build-channel-1",
                        architectures=[get_host_architecture()],
                    ),
                ],
                "run-on": [
                    Base(
                        name="test-run-name-1",
                        channel="test-run-channel-1",
                        architectures=["amd64", "arm64"],
                    ),
                ],
            }
        ),
        BasesConfiguration(
            **{
                "build-on": [
                    Base(
                        name="test-build-name-2",
                        channel="test-build-channel-2",
                        architectures=[get_host_architecture()],
                    ),
                ],
                "run-on": [
                    Base(
                        name="test-run-name-2",
                        channel="test-run-channel-2",
                        architectures=["amd64", "arm64"],
                    ),
                ],
            }
        ),
    ]


def test_bases_minimal_short_form(create_config):
    tmp_path = create_config(
        """
        type: charm
        bases:
          - name: test-name
            channel: test-channel
    """
    )

    config = load(tmp_path)
    assert config.bases == [
        BasesConfiguration(
            **{
                "build-on": [
                    Base(
                        name="test-name",
                        channel="test-channel",
                        architectures=[get_host_architecture()],
                    ),
                ],
                "run-on": [
                    Base(
                        name="test-name",
                        channel="test-channel",
                        architectures=[get_host_architecture()],
                    ),
                ],
            }
        )
    ]


def test_bases_short_form_extra_field_error(create_config, check_schema_error):
    create_config(
        """
        type: charm
        bases:
          - name: test-name
            channel: test-channel
            extra-extra: read all about it
    """
    )

    check_schema_error(
        dedent(
            """\
            Bad charmcraft.yaml content:
            - extra field 'extra-extra' not permitted in 'bases[0]' configuration"""
        )
    )


def test_bases_short_form_missing_field_error(create_config, check_schema_error):
    create_config(
        """
        type: charm
        bases:
          - name: test-name
    """
    )

    check_schema_error(
        dedent(
            """\
            Bad charmcraft.yaml content:
            - field 'channel' required in 'bases[0]' configuration"""
        )
    )


def test_bases_mixed_form_errors(create_config, check_schema_error):
    """Only the short-form errors are exposed as its the first validation pass."""
    create_config(
        """
        type: charm
        bases:
          - name: test-name
          - build-on:
              - name: test-build-name
            run-on:
              - name: test-run-name
    """
    )

    check_schema_error(
        dedent(
            """\
            Bad charmcraft.yaml content:
            - field 'channel' required in 'bases[0]' configuration"""
        )
    )
>>>>>>> 597326dc
<|MERGE_RESOLUTION|>--- conflicted
+++ resolved
@@ -55,23 +55,14 @@
     """
     )
     monkeypatch.chdir(tmp_path)
-<<<<<<< HEAD
-    with patch("datetime.datetime") as mock:
-        mock.utcnow.return_value = "test_timestamp"
-=======
     fake_utcnow = datetime.datetime(1970, 1, 1, 0, 0, 2, tzinfo=datetime.timezone.utc)
     with patch("datetime.datetime") as mock:
         mock.utcnow.return_value = fake_utcnow
->>>>>>> 597326dc
         config = load(None)
     assert config.type == "charm"
     assert config.project.dirpath == tmp_path
     assert config.project.config_provided
-<<<<<<< HEAD
-    assert config.project.started_at == "test_timestamp"
-=======
     assert config.project.started_at == fake_utcnow
->>>>>>> 597326dc
 
 
 def test_load_specific_directory_ok(create_config):
@@ -133,11 +124,7 @@
 def check_schema_error(tmp_path):
     """Helper to check the schema error."""
 
-<<<<<<< HEAD
-    def check_schema_error(*expected_msgs):
-=======
     def check_schema_error(expected_msg):
->>>>>>> 597326dc
         """The real checker.
 
         Note this compares for multiple messages, as for Python 3.5 we don't have control on
@@ -146,11 +133,7 @@
         """
         with pytest.raises(CommandError) as cm:
             load(tmp_path)
-<<<<<<< HEAD
-        assert str(cm.value) in expected_msgs
-=======
         assert str(cm.value) == expected_msg
->>>>>>> 597326dc
 
     return check_schema_error
 
@@ -164,15 +147,11 @@
     """
     )
     check_schema_error(
-<<<<<<< HEAD
-        "Additional properties are not allowed ('whatever' was unexpected)"
-=======
         dedent(
             """\
             Bad charmcraft.yaml content:
             - extra field 'whatever' not permitted in top-level configuration"""
         )
->>>>>>> 597326dc
     )
 
 
@@ -181,12 +160,6 @@
     create_config(
         """
         charmhub:
-<<<<<<< HEAD
-            api_url: 33
-    """
-    )
-    check_schema_error("Bad charmcraft.yaml content; missing fields: type.")
-=======
             api_url: https://www.canonical.com
     """
     )
@@ -197,7 +170,6 @@
             - must be either 'charm' or 'bundle' in field 'type'"""
         )
     )
->>>>>>> 597326dc
 
 
 def test_schema_type_bad_type(create_config, check_schema_error):
@@ -207,17 +179,6 @@
         type: 33
     """
     )
-<<<<<<< HEAD
-    if is_py35:
-        check_schema_error(
-            "Bad charmcraft.yaml content; the 'type' field must be a string: got 'int'.",
-            "Bad charmcraft.yaml content; the 'type' field must be one of: 'charm', 'bundle'.",
-        )
-    else:
-        check_schema_error(
-            "Bad charmcraft.yaml content; the 'type' field must be a string: got 'int'."
-        )
-=======
     check_schema_error(
         dedent(
             """\
@@ -225,7 +186,6 @@
             - must be either 'charm' or 'bundle' in field 'type'"""
         )
     )
->>>>>>> 597326dc
 
 
 def test_schema_type_limited_values(create_config, check_schema_error):
@@ -236,15 +196,11 @@
     """
     )
     check_schema_error(
-<<<<<<< HEAD
-        "Bad charmcraft.yaml content; the 'type' field must be one of: 'charm', 'bundle'."
-=======
         dedent(
             """\
             Bad charmcraft.yaml content:
             - must be either 'charm' or 'bundle' in field 'type'"""
         )
->>>>>>> 597326dc
     )
 
 
@@ -257,24 +213,6 @@
             api_url: 33
     """
     )
-<<<<<<< HEAD
-    if is_py35:
-        check_schema_error(
-            (
-                "Bad charmcraft.yaml content; the 'charmhub.api_url' field must be a string: "
-                "got 'int'."
-            ),
-            (
-                "Bad charmcraft.yaml content; the 'charmhub.api_url' field must be a full "
-                "URL (e.g. 'https://some.server.com'): got 33."
-            ),
-        )
-    else:
-        check_schema_error(
-            "Bad charmcraft.yaml content; the 'charmhub.api_url' field must be a string: "
-            "got 'int'."
-        )
-=======
     check_schema_error(
         dedent(
             """\
@@ -282,7 +220,6 @@
             - invalid or missing URL scheme in field 'charmhub.api_url'"""
         )
     )
->>>>>>> 597326dc
 
 
 def test_schema_charmhub_api_url_bad_format(create_config, check_schema_error):
@@ -295,16 +232,11 @@
     """
     )
     check_schema_error(
-<<<<<<< HEAD
-        "Bad charmcraft.yaml content; the 'charmhub.api_url' field must be a full URL (e.g. "
-        "'https://some.server.com'): got 'stuff.com'."
-=======
         dedent(
             """\
             Bad charmcraft.yaml content:
             - invalid or missing URL scheme in field 'charmhub.api_url'"""
         )
->>>>>>> 597326dc
     )
 
 
@@ -317,24 +249,6 @@
             storage_url: 33
     """
     )
-<<<<<<< HEAD
-    if is_py35:
-        check_schema_error(
-            (
-                "Bad charmcraft.yaml content; the 'charmhub.storage_url' field must be a string: "
-                "got 'int'."
-            ),
-            (
-                "Bad charmcraft.yaml content; the 'charmhub.storage_url' field must be a full "
-                "URL (e.g. 'https://some.server.com'): got 33."
-            ),
-        )
-    else:
-        check_schema_error(
-            "Bad charmcraft.yaml content; the 'charmhub.storage_url' field must be a string: "
-            "got 'int'."
-        )
-=======
     check_schema_error(
         dedent(
             """\
@@ -342,7 +256,6 @@
             - invalid or missing URL scheme in field 'charmhub.storage_url'"""
         )
     )
->>>>>>> 597326dc
 
 
 def test_schema_charmhub_storage_url_bad_format(create_config, check_schema_error):
@@ -355,16 +268,11 @@
     """
     )
     check_schema_error(
-<<<<<<< HEAD
-        "Bad charmcraft.yaml content; the 'charmhub.storage_url' field must be a full URL (e.g. "
-        "'https://some.server.com'): got 'stuff.com'."
-=======
         dedent(
             """\
             Bad charmcraft.yaml content:
             - invalid or missing URL scheme in field 'charmhub.storage_url'"""
         )
->>>>>>> 597326dc
     )
 
 
@@ -378,9 +286,6 @@
             crazy: false
     """
     )
-<<<<<<< HEAD
-    check_schema_error("Additional properties are not allowed ('crazy' was unexpected)")
-=======
     check_schema_error(
         dedent(
             """\
@@ -388,7 +293,6 @@
             - extra field 'crazy' not permitted in 'charmhub' configuration"""
         )
     )
->>>>>>> 597326dc
 
 
 def test_schema_basicprime_bad_init_structure(create_config, check_schema_error):
@@ -400,15 +304,11 @@
     """
     )
     check_schema_error(
-<<<<<<< HEAD
-        "Bad charmcraft.yaml content; the 'parts' field must be a dict: got 'list'."
-=======
         dedent(
             """\
             Bad charmcraft.yaml content:
             - value is not a valid dict in field 'parts'"""
         )
->>>>>>> 597326dc
     )
 
 
@@ -423,15 +323,11 @@
     """
     )
     check_schema_error(
-<<<<<<< HEAD
-        "Bad charmcraft.yaml content; the 'parts.bundle' field must be a dict: got 'list'."
-=======
         dedent(
             """\
             Bad charmcraft.yaml content:
             - value is not a valid dict in field 'parts.bundle'"""
         )
->>>>>>> 597326dc
     )
 
 
@@ -446,15 +342,11 @@
     """
     )
     check_schema_error(
-<<<<<<< HEAD
-        "Bad charmcraft.yaml content; the 'parts.bundle.prime' field must be a list: got 'str'."
-=======
         dedent(
             """\
             Bad charmcraft.yaml content:
             - value is not a valid list in field 'parts.bundle.prime'"""
         )
->>>>>>> 597326dc
     )
 
 
@@ -468,24 +360,6 @@
                 prime: [33, 'foo']
     """
     )
-<<<<<<< HEAD
-    if is_py35:
-        check_schema_error(
-            (
-                "Bad charmcraft.yaml content; the item 0 in 'parts.bundle.prime' field must be "
-                "a string: got 'int'."
-            ),
-            (
-                "Bad charmcraft.yaml content; the item 0 in 'parts.bundle.prime' field must be "
-                "a valid relative URL: got 33."
-            ),
-        )
-    else:
-        check_schema_error(
-            "Bad charmcraft.yaml content; the item 0 in 'parts.bundle.prime' field must be "
-            "a string: got 'int'."
-        )
-=======
     check_schema_error(
         dedent(
             """\
@@ -512,7 +386,6 @@
             " in field 'parts.bundle.prime[0]'"
         )
     )
->>>>>>> 597326dc
 
 
 def test_schema_basicprime_bad_content_format(create_config, check_schema_error):
@@ -526,17 +399,12 @@
     """
     )
     check_schema_error(
-<<<<<<< HEAD
-        "Bad charmcraft.yaml content; the item 0 in 'parts.bundle.prime' field must be "
-        "a valid relative URL: got '/bar/foo'."
-=======
         (
             "Bad charmcraft.yaml content:\n"
             "- '/bar/foo' must be a valid relative path (cannot start with '/')"
             " in field 'parts.bundle.prime[0]'"
             ""
         )
->>>>>>> 597326dc
     )
 
 
@@ -558,24 +426,9 @@
         )
     )
 
-<<<<<<< HEAD
-
-def test_url_ok():
-    """URL format is ok."""
-    assert check_url("https://some.server.com")
-=======
->>>>>>> 597326dc
 
 # -- tests for Charmhub config
 
-<<<<<<< HEAD
-def test_url_no_scheme():
-    """URL format is wrong, missing scheme."""
-    with pytest.raises(ValueError) as cm:
-        check_url("some.server.com")
-    assert str(cm.value) == "must be a full URL (e.g. 'https://some.server.com')"
-=======
->>>>>>> 597326dc
 
 def test_charmhub_frozen():
     """Cannot change values from the charmhub config."""
@@ -583,23 +436,9 @@
     with pytest.raises(TypeError):
         config.api_url = "broken"
 
-<<<<<<< HEAD
-def test_url_no_netloc():
-    """URL format is wrong, missing network location."""
-    with pytest.raises(ValueError) as cm:
-        check_url("https://")
-    assert str(cm.value) == "must be a full URL (e.g. 'https://some.server.com')"
-=======
->>>>>>> 597326dc
 
 # -- tests for BasicPrime config
 
-<<<<<<< HEAD
-def test_relativepaths_ok():
-    """Indicated paths must be relative."""
-    assert check_relative_paths("foo/bar")
-=======
->>>>>>> 597326dc
 
 def test_basicprime_frozen():
     """Cannot change values from the charmhub config."""
@@ -607,14 +446,6 @@
     with pytest.raises(TypeError):
         config[0] = "broken"
 
-<<<<<<< HEAD
-def test_relativepaths_absolute():
-    """Indicated paths must be relative."""
-    with pytest.raises(ValueError) as cm:
-        check_relative_paths("/foo/bar")
-    assert str(cm.value) == "must be a valid relative URL"
-=======
->>>>>>> 597326dc
 
 def test_basicprime_ok():
     """A simple building ok."""
@@ -623,14 +454,6 @@
         config.prime = "broken"
     assert config.prime == ["foo", "bar"]
 
-<<<<<<< HEAD
-def test_relativepaths_empty():
-    """Indicated paths must be relative."""
-    with pytest.raises(ValueError) as cm:
-        check_relative_paths("")
-    assert str(cm.value) == "must be a valid relative URL"
-=======
->>>>>>> 597326dc
 
 def test_basicprime_empty():
     """Building with an empty list."""
@@ -641,14 +464,6 @@
 # -- tests for bases
 
 
-<<<<<<< HEAD
-
-def test_charmhub_frozen():
-    """Cannot change values from the charmhub config."""
-    config = CharmhubConfig()
-    with pytest.raises(attr.exceptions.FrozenInstanceError):
-        config.api_url = "broken"
-=======
 def test_no_bases_ok(create_config):
     tmp_path = create_config(
         """
@@ -657,7 +472,6 @@
     )
     config = load(tmp_path)
     assert config.bases is None
->>>>>>> 597326dc
 
 
 def test_bases_minimal_long_form(create_config):
@@ -674,32 +488,6 @@
     """
     )
 
-<<<<<<< HEAD
-
-def test_basicprime_frozen():
-    """Cannot change values from the charmhub config."""
-    config = BasicPrime.from_dict(
-        {
-            "bundle": {
-                "prime": ["foo", "bar"],
-            }
-        }
-    )
-    with pytest.raises(TypeError):
-        config[0] = "broken"
-
-
-def test_basicprime_ok():
-    """A simple building ok."""
-    config = BasicPrime.from_dict(
-        {
-            "bundle": {
-                "prime": ["foo", "bar"],
-            }
-        }
-    )
-    assert config == ("foo", "bar")
-=======
     config = load(tmp_path)
     assert config.bases == [
         BasesConfiguration(
@@ -737,7 +525,6 @@
                 channel: test-run-channel
     """
     )
->>>>>>> 597326dc
 
     check_schema_error(
         dedent(
@@ -747,18 +534,6 @@
         )
     )
 
-<<<<<<< HEAD
-def test_basicprime_empty():
-    """Building with an empty list."""
-    config = BasicPrime.from_dict(
-        {
-            "bundle": {
-                "prime": [],
-            }
-        }
-    )
-    assert config == ()
-=======
 
 def test_bases_underscores_error(create_config, check_schema_error):
     create_config(
@@ -1069,5 +844,4 @@
             Bad charmcraft.yaml content:
             - field 'channel' required in 'bases[0]' configuration"""
         )
-    )
->>>>>>> 597326dc
+    )
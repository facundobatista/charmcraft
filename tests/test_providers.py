--- conflicted
+++ resolved
@@ -115,7 +115,6 @@
     assert exc_info.value.__cause__ is not None
 
 
-<<<<<<< HEAD
 def test_get_command_environment_minimal(monkeypatch):
     monkeypatch.setenv("IGNORE_ME", "or-im-failing")
     monkeypatch.setenv("PATH", "not-using-host-path")
@@ -144,7 +143,8 @@
         "https_proxy": "test-https-proxy",
         "no_proxy": "test-no-proxy",
     }
-=======
+
+
 @pytest.mark.parametrize(
     "bases_index,build_on_index,project_name,target_arch,expected",
     [
@@ -209,5 +209,4 @@
 
     valid, reason = providers.is_base_providable(base)
 
-    assert (valid, reason) == (expected_valid, expected_reason)
->>>>>>> d9179bdf
+    assert (valid, reason) == (expected_valid, expected_reason)
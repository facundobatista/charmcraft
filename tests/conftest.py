--- conflicted
+++ resolved
@@ -15,6 +15,7 @@
 # For further info, check https://github.com/canonical/charmcraft
 
 import datetime
+import pathlib
 import tempfile
 
 import pytest
@@ -26,6 +27,21 @@
 @pytest.fixture(autouse=True, scope="session")
 def tmpdir_under_tmpdir(tmpdir_factory):
     tempfile.tempdir = str(tmpdir_factory.getbasetemp())
+
+
+@pytest.fixture
+def tmp_path(tmp_path):
+    """Always present a pathlib's Path.
+
+    This is to avoid pytest using pythonlib2 in Python 3.5, which leads
+    to several slight differences in the tests.
+
+    This "middle layer fixture" has the same name of the pytest's fixture,
+    so when we drop Py 3.5 support we will be able to just remove this,
+    and all the tests automatically will use the standard one (no further
+    changes needed).
+    """
+    return pathlib.Path(str(tmp_path))
 
 
 @pytest.fixture
@@ -60,36 +76,20 @@
 
         def set(self, prime=None, **kwargs):
             # prime is special, so we don't need to write all this structure in all tests
-<<<<<<< HEAD
-            prime = kwargs.pop("prime", None)
-            if prime is not None:
-                kwargs["parts"] = config_module.BasicPrime.from_dict(
-                    {
-                        "bundle": {
-                            "prime": prime,
-                        }
-                    }
-                )
-=======
             if prime is not None:
                 self.parts.bundle.prime.clear()
                 self.parts.bundle.prime.extend(prime)
             else:
                 self.parts = config_module.Parts()
->>>>>>> 597326dc
 
             # the rest is direct
             for k, v in kwargs.items():
                 object.__setattr__(self, k, v)
 
     project = config_module.Project(
-<<<<<<< HEAD
-        dirpath=tmp_path, started_at=datetime.datetime.utcnow()
-=======
         dirpath=tmp_path,
         started_at=datetime.datetime.utcnow(),
         config_provided=True,
->>>>>>> 597326dc
     )
     return TestConfig(type="bundle", project=project)
 
